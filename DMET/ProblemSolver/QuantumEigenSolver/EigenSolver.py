import numpy as np
from openfermion.transforms import jordan_wigner
from openfermion import FermionOperator
from itertools import combinations
from DMET.ProblemSolver import ProblemSolver
from scipy.optimize import minimize

class EigenSolver(ProblemSolver):
<<<<<<< HEAD
    def __init__(self, depth):
        import cudaq
=======
    def with_default_kwargs(defaults):
        def decorator(func):
            def wrapper(*args,**kwargs):
                for key, value in defaults.items():
                    kwargs.setdefault(key, value)
                return func(*args,**kwargs)
            return wrapper
        return decorator
    
    @with_default_kwargs({'async_observe' : False})
    def __init__(self, depth = 2, **simulate_options):
>>>>>>> 080e293a
        super().__init__()
        self.i = 0
        self.depth = depth
        self.num_qpus = cudaq.get_target().num_qpus()
        self.simulate_options = simulate_options
        if not(self.num_qpus > 1):
            self.simulate_options["async_observe"] = False

    def solve(self, hamiltonian: FermionOperator, number_of_orbitals: int,
              number_of_electrons: int, **kwargs):
        if not isinstance(hamiltonian, FermionOperator):
            raise TypeError("Hamiltonian must be a FermionOperator")
        cudaq_ham = cudaq.SpinOperator(self.ensure_real_coefficients(jordan_wigner(hamiltonian)))
        # Step 2: Define particle-number-conserving ASWAP ansatz
        def make_ansatz(n_qubits, number_of_electrons=None, depth = 1):
            assert number_of_electrons is not None, "number_of_electrons must be provided"
            assert number_of_electrons <= n_qubits, "number_of_electrons must be less than or equal to n_qubits"
            assert number_of_electrons >= 0, "number_of_electrons must be non-negative"
            
            @cudaq.kernel
            def kernel(params: list[float]):
                qubits = cudaq.qvector(n_qubits)
                for i in range(number_of_electrons):
                    x(qubits[i])
                param_idx = 0
                for j in range(depth):
                    for i in range(n_qubits):
                        cx(qubits[(i+1) % n_qubits], qubits[i])
                        rz(params[param_idx + 0], qubits[(i+1) % n_qubits])
                        rz(np.pi, qubits[(i+1) % n_qubits])
                        ry(params[param_idx + 1], qubits[(i+1) % n_qubits])
                        ry(np.pi / 2, qubits[(i+1) % n_qubits])
                        cx(qubits[i], qubits[(i+1) % n_qubits])
                        ry(-np.pi / 2, qubits[(i+1) % n_qubits])
                        ry(-params[param_idx + 1], qubits[(i+1) % n_qubits])
                        rz(-np.pi, qubits[(i+1) % n_qubits])
                        rz(-params[param_idx + 0], qubits[(i+1) % n_qubits])
                        cx(qubits[(i+1) % n_qubits], qubits[(i) % n_qubits])
                        param_idx += 2
            num_params = 2 * n_qubits * depth
            return kernel, num_params

        kernel, params = make_ansatz(number_of_orbitals, number_of_electrons, depth = self.depth)

        def cost_function(opt_params):
            if self.simulate_options["async_observe"] == False:
                energy = cudaq.observe(kernel, cudaq_ham, opt_params).expectation()

            if self.simulate_options["async_observe"] == True:
                energy = cudaq.observe_async(kernel, cudaq_ham, opt_params, self.i % self.num_qpus).expectation()
                self.i += 1
                energy = energy.get()
            
            return energy.real

        # Step 1: Optimize the ansatz parameters
        initial_params = [np.random.random() for i in range(params)]  # Random initial parameters

        result = minimize(
            cost_function,
            initial_params,
            method='COBYLA',
            options={'rhobeg': 0.5, 'maxiter': 500}
        )

        opt_params = result.x
        energy = result.fun
        # Step 4: Compute 1-RDM
        one_rdm, two_rdm = self.get_rdm(kernel, opt_params, number_of_orbitals)
        return energy, one_rdm, two_rdm

    def ensure_real_coefficients(self,qubit_ham):
        for term in qubit_ham.terms:
        #    print(f"Term: {term}, Coefficient: {qubit_ham.terms[term]}")
            if qubit_ham.terms[term].imag > 1e-10:
                raise ValueError("Imaginary coefficients found in the Hamiltonian, which is not allowed.")
            qubit_ham.terms[term] = qubit_ham.terms[term].real  # Ensure coefficients are real
        return qubit_ham
    
    def get_rdm(self, kernel, opt_params, number_of_orbitals):
        import numpy as np
        from openfermion import FermionOperator
        from openfermion.transforms import jordan_wigner
        import cudaq
        one_rdm = np.zeros((number_of_orbitals, number_of_orbitals), dtype=np.complex128)

        vals = np.zeros((number_of_orbitals, number_of_orbitals), dtype=np.dtype(object))

        for p in range(number_of_orbitals):
            for q in range(number_of_orbitals):
                # Hermitian symmetrization
                op = FermionOperator(f"{p}^ {q}") + FermionOperator(f"{q}^ {p}")
                spin_op = cudaq.SpinOperator(self.ensure_real_coefficients(jordan_wigner(op)))
                if self.simulate_options["async_observe"] == False:
                    vals[p][q] = cudaq.observe(kernel, spin_op, opt_params).expectation()
                if self.simulate_options["async_observe"] == True:
                    vals[p][q] =cudaq.observe_async(kernel, spin_op, opt_params, self.i % self.num_qpus).expectation()
                    self.i += 1

        for p in range(number_of_orbitals):
            for q in range(number_of_orbitals):
                if self.simulate_options["async_observe"] == False:
                    val = vals[p][q]
                if self.simulate_options["async_observe"] == True:
                    val = vals[p][q].get()
                one_rdm[p, q] = val/2

        two_rdm = np.zeros((number_of_orbitals, number_of_orbitals,
                            number_of_orbitals, number_of_orbitals), dtype=np.complex128)

        vals = np.zeros((number_of_orbitals, number_of_orbitals,
                        number_of_orbitals, number_of_orbitals), dtype=np.dtype(object))

        for p in range(number_of_orbitals):
            for q in range(number_of_orbitals):
                for r in range(number_of_orbitals):
                    for s in range(number_of_orbitals):
                        # Hermitian symmetrization of two-body operator
                        op1 = FermionOperator(f"{p}^ {q}^ {s} {r}")
                        op2 = FermionOperator(f"{r}^ {s}^ {q} {p}")
                        op = op1 + op2
                        spin_op = cudaq.SpinOperator(self.ensure_real_coefficients(jordan_wigner(op)))
                        if self.simulate_options["async_observe"] == False:
                            vals[p][q][r][s] = cudaq.observe(kernel, spin_op, opt_params).expectation()
                        if self.simulate_options["async_observe"] == True:
                            vals[p][q][r][s] = cudaq.observe_async(kernel, spin_op, opt_params, self.i % self.num_qpus).expectation()
                            self.i += 1

        for p in range(number_of_orbitals):
            for q in range(number_of_orbitals):
                for r in range(number_of_orbitals):
                    for s in range(number_of_orbitals):
                        if self.simulate_options["async_observe"] == False:
                            val = vals[p][q][r][s]
                        if self.simulate_options["async_observe"] == True:
                            val = vals[p][q][r][s].get()
                        two_rdm[p, r, q, s] = val / 2

        return one_rdm, two_rdm


if __name__ == "__main__":
    # Example usage
    import openfermion
    import openfermionpyscf
    from openfermion.transforms import jordan_wigner, get_fermion_operator
    import matplotlib.pyplot as plt
    from scipy.optimize import minimize
    import numpy as np
    import pickle
    eigen_solver = EigenSolver()
    # Test with a 4-orbital 2-body operator (adjust as needed)
    # H = FermionOperator("0^ 1", 1.0) + FermionOperator("1^ 0", 1.0) + FermionOperator("0^ 1 2 3^", -.5) + FermionOperator("1^ 0 3 2^", -.5)
    geometry = [('H', (0, 0, 0.0)),
                ('H', (0, 0, 0.74))]
    basis = 'sto3g'
    multiplicity = 1
    charge = 0
    molecule = openfermionpyscf.run_pyscf(
        openfermion.MolecularData(geometry, basis, multiplicity, charge))
    molecular_hamiltonian = molecule.get_molecular_hamiltonian()
    H = get_fermion_operator(molecular_hamiltonian)
    solver = EigenSolver()
    print('aaaa')
    energy, rdm1, rdm2 = solver.solve(H, number_of_orbitals=4, number_of_electrons=2)
    print("Energy:", energy)
    print("1-RDM:\n", rdm1)
    print("2-RDM shape:", rdm2)
    with open("array.pkl", "wb") as f:
        pickle.dump(rdm2, f)<|MERGE_RESOLUTION|>--- conflicted
+++ resolved
@@ -6,10 +6,6 @@
 from scipy.optimize import minimize
 
 class EigenSolver(ProblemSolver):
-<<<<<<< HEAD
-    def __init__(self, depth):
-        import cudaq
-=======
     def with_default_kwargs(defaults):
         def decorator(func):
             def wrapper(*args,**kwargs):
@@ -21,7 +17,7 @@
     
     @with_default_kwargs({'async_observe' : False})
     def __init__(self, depth = 2, **simulate_options):
->>>>>>> 080e293a
+        import cudaq
         super().__init__()
         self.i = 0
         self.depth = depth
