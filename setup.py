--- conflicted
+++ resolved
@@ -20,11 +20,9 @@
 
 setup(
     name="DMET-nolab",
-<<<<<<< HEAD
+
     version="0.1.13",
-=======
-    version="0.1.11",
->>>>>>> 6a94fadb
+
     packages=find_packages(),  # Automatically find all packages
     install_requires=[
         "numpy",
